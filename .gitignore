--- conflicted
+++ resolved
@@ -1,6 +1,3 @@
 .DS_Store
-<<<<<<< HEAD
 .idea/
-=======
-CLAUDE.md
->>>>>>> 190b0236
+CLAUDE.md