---
allowed-tools: Bash, Read, Write, LS, Task
---

# Epic Sync

Push epic and tasks to GitHub as issues.

## Usage
```
/pm:epic-sync <feature_name>
```

## Quick Check

```bash
# Verify epic exists
test -f .claude/epics/$ARGUMENTS/epic.md || echo "❌ Epic not found. Run: /pm:prd-parse $ARGUMENTS"

# Count task files
ls .claude/epics/$ARGUMENTS/*.md 2>/dev/null | grep -v epic.md | wc -l
```

If no tasks found: "❌ No tasks to sync. Run: /pm:epic-decompose $ARGUMENTS"

## Instructions

### 0. Check Remote Repository

Follow `/rules/github-operations.md` to ensure we're not syncing to the CCPM template:

```bash
# Check if remote origin is the CCPM template repository
remote_url=$(git remote get-url origin 2>/dev/null || echo "")
if [[ "$remote_url" == *"automazeio/ccpm"* ]] || [[ "$remote_url" == *"automazeio/ccpm.git"* ]]; then
  echo "❌ ERROR: You're trying to sync with the CCPM template repository!"
  echo ""
  echo "This repository (automazeio/ccpm) is a template for others to use."
  echo "You should NOT create issues or PRs here."
  echo ""
  echo "To fix this:"
  echo "1. Fork this repository to your own GitHub account"
  echo "2. Update your remote origin:"
  echo "   git remote set-url origin https://github.com/YOUR_USERNAME/YOUR_REPO.git"
  echo ""
  echo "Or if this is a new project:"
  echo "1. Create a new repository on GitHub"
  echo "2. Update your remote origin:"
  echo "   git remote set-url origin https://github.com/YOUR_USERNAME/YOUR_REPO.git"
  echo ""
  echo "Current remote: $remote_url"
  exit 1
fi
```

### 1. Create Epic Issue

Strip frontmatter and prepare GitHub issue body:
```bash
# Extract content without frontmatter
sed '1,/^---$/d; 1,/^---$/d' .claude/epics/$ARGUMENTS/epic.md > /tmp/epic-body-raw.md

# Remove "## Tasks Created" section and replace with Stats
awk '
  /^## Tasks Created/ {
    in_tasks=1
    next
  }
  /^## / && in_tasks {
    in_tasks=0
    # When we hit the next section after Tasks Created, add Stats
    if (total_tasks) {
      print "## Stats\n"
      print "Total tasks: " total_tasks
      print "Parallel tasks: " parallel_tasks " (can be worked on simultaneously)"
      print "Sequential tasks: " sequential_tasks " (have dependencies)"
      if (total_effort) print "Estimated total effort: " total_effort " hours"
      print ""
    }
  }
  /^Total tasks:/ && in_tasks { total_tasks = $3; next }
  /^Parallel tasks:/ && in_tasks { parallel_tasks = $3; next }
  /^Sequential tasks:/ && in_tasks { sequential_tasks = $3; next }
  /^Estimated total effort:/ && in_tasks {
    gsub(/^Estimated total effort: /, "")
    total_effort = $0
    next
  }
  !in_tasks { print }
  END {
    # If we were still in tasks section at EOF, add stats
    if (in_tasks && total_tasks) {
      print "## Stats\n"
      print "Total tasks: " total_tasks
      print "Parallel tasks: " parallel_tasks " (can be worked on simultaneously)"
      print "Sequential tasks: " sequential_tasks " (have dependencies)"
      if (total_effort) print "Estimated total effort: " total_effort
    }
  }
' /tmp/epic-body-raw.md > /tmp/epic-body.md

# Determine epic type (feature vs bug) from content
if grep -qi "bug\|fix\|issue\|problem\|error" /tmp/epic-body.md; then
  epic_type="bug"
else
  epic_type="feature"
fi

# Create epic issue with labels
epic_number=$(gh issue create \
  --title "Epic: $ARGUMENTS" \
  --body-file /tmp/epic-body.md \
  --label "epic,epic:$ARGUMENTS,$epic_type" \
  --json number -q .number)
```

Store the returned issue number for epic frontmatter update.

### 2. Create Task Sub-Issues

Check if gh-sub-issue is available:
```bash
if gh extension list | grep -q "yahsan2/gh-sub-issue"; then
  use_subissues=true
else
  use_subissues=false
  echo "⚠️ gh-sub-issue not installed. Using fallback mode."
fi
```

Count task files to determine strategy:
```bash
task_count=$(ls .claude/epics/$ARGUMENTS/[0-9][0-9][0-9].md 2>/dev/null | wc -l)
```

### For Small Batches (< 5 tasks): Sequential Creation

```bash
if [ "$task_count" -lt 5 ]; then
  # Create sequentially for small batches
  for task_file in .claude/epics/$ARGUMENTS/[0-9][0-9][0-9].md; do
    [ -f "$task_file" ] || continue

    # Extract task name from frontmatter
    task_name=$(grep '^name:' "$task_file" | sed 's/^name: *//')

    # Strip frontmatter from task content
    sed '1,/^---$/d; 1,/^---$/d' "$task_file" > /tmp/task-body.md

    # Create sub-issue with labels
    if [ "$use_subissues" = true ]; then
      task_number=$(gh sub-issue create \
        --parent "$epic_number" \
        --title "$task_name" \
        --body-file /tmp/task-body.md \
        --label "task,epic:$ARGUMENTS" \
        --json number -q .number)
    else
      task_number=$(gh issue create \
        --title "$task_name" \
        --body-file /tmp/task-body.md \
        --label "task,epic:$ARGUMENTS" \
        --json number -q .number)
    fi

    # Record mapping for renaming
    echo "$task_file:$task_number" >> /tmp/task-mapping.txt
  done

  # After creating all issues, update references and rename files
  # This follows the same process as step 3 below
fi
```

### For Larger Batches: Parallel Creation

```bash
if [ "$task_count" -ge 5 ]; then
  echo "Creating $task_count sub-issues in parallel..."

  # Check if gh-sub-issue is available for parallel agents
  if gh extension list | grep -q "yahsan2/gh-sub-issue"; then
    subissue_cmd="gh sub-issue create --parent $epic_number"
  else
    subissue_cmd="gh issue create"
  fi

  # Batch tasks for parallel processing
  # Spawn agents to create sub-issues in parallel with proper labels
  # Each agent must use: --label "task,epic:$ARGUMENTS"
fi
```

Use Task tool for parallel creation:
```yaml
Task:
  description: "Create GitHub sub-issues batch {X}"
  subagent_type: "general-purpose"
  prompt: |
    Create GitHub sub-issues for tasks in epic $ARGUMENTS
    Parent epic issue: #$epic_number

    Tasks to process:
    - {list of 3-4 task files}

    For each task file:
    1. Extract task name from frontmatter
    2. Strip frontmatter using: sed '1,/^---$/d; 1,/^---$/d'
    3. Create sub-issue using:
       - If gh-sub-issue available:
         gh sub-issue create --parent $epic_number --title "$task_name" \
           --body-file /tmp/task-body.md --label "task,epic:$ARGUMENTS"
       - Otherwise:
         gh issue create --title "$task_name" --body-file /tmp/task-body.md \
           --label "task,epic:$ARGUMENTS"
    4. Record: task_file:issue_number

    IMPORTANT: Always include --label parameter with "task,epic:$ARGUMENTS"

    Return mapping of files to issue numbers.
```

Consolidate results from parallel agents:
```bash
# Collect all mappings from agents
cat /tmp/batch-*/mapping.txt >> /tmp/task-mapping.txt

# IMPORTANT: After consolidation, follow step 3 to:
# 1. Build old->new ID mapping
# 2. Update all task references (depends_on, conflicts_with)
# 3. Rename files with proper frontmatter updates
```

### 3. Rename Task Files and Update References

First, build a mapping of old numbers to new issue IDs:
```bash
# Create mapping from old task numbers (001, 002, etc.) to new issue IDs
> /tmp/id-mapping.txt
while IFS=: read -r task_file task_number; do
  # Extract old number from filename (e.g., 001 from 001.md)
  old_num=$(basename "$task_file" .md)
  echo "$old_num:$task_number" >> /tmp/id-mapping.txt
done < /tmp/task-mapping.txt
```

Then rename files and update all references:
```bash
# Process each task file
while IFS=: read -r task_file task_number; do
  new_name="$(dirname "$task_file")/${task_number}.md"

  # Read the file content
  content=$(cat "$task_file")

  # Update depends_on and conflicts_with references
  while IFS=: read -r old_num new_num; do
    # Update arrays like [001, 002] to use new issue numbers
    content=$(echo "$content" | sed "s/\b$old_num\b/$new_num/g")
  done < /tmp/id-mapping.txt

  # Write updated content to new file
  echo "$content" > "$new_name"

  # Remove old file if different from new
  [ "$task_file" != "$new_name" ] && rm "$task_file"

  # Update github field in frontmatter
  # Add the GitHub URL to the frontmatter
  repo=$(gh repo view --json nameWithOwner -q .nameWithOwner)
  github_url="https://github.com/$repo/issues/$task_number"

  # Update frontmatter with GitHub URL and current timestamp
  current_date=$(date -u +"%Y-%m-%dT%H:%M:%SZ")
<<<<<<< HEAD
  
  # Use cross-platform sed to update the github and updated fields
  source .claude/scripts/utils.sh
  cross_platform_sed_backup "/^github:/c\github: $github_url" "$new_name"
  cross_platform_sed_backup "/^updated:/c\updated: $current_date" "$new_name"
  # Backup files are automatically managed by cross_platform_sed_backup
=======

  # Use sed to update the github and updated fields
  sed -i.bak "/^github:/c\github: $github_url" "$new_name"
  sed -i.bak "/^updated:/c\updated: $current_date" "$new_name"
  rm "${new_name}.bak"
>>>>>>> d01e80af
done < /tmp/task-mapping.txt
```

### 4. Update Epic with Task List (Fallback Only)

If NOT using gh-sub-issue, add task list to epic:

```bash
if [ "$use_subissues" = false ]; then
  # Get current epic body
  gh issue view {epic_number} --json body -q .body > /tmp/epic-body.md

  # Append task list
  cat >> /tmp/epic-body.md << 'EOF'

  ## Tasks
  - [ ] #{task1_number} {task1_name}
  - [ ] #{task2_number} {task2_name}
  - [ ] #{task3_number} {task3_name}
  EOF

  # Update epic issue
  gh issue edit {epic_number} --body-file /tmp/epic-body.md
fi
```

With gh-sub-issue, this is automatic!

### 5. Update Epic File

Update the epic file with GitHub URL, timestamp, and real task IDs:

#### 5a. Update Frontmatter
```bash
# Get repo info
repo=$(gh repo view --json nameWithOwner -q .nameWithOwner)
epic_url="https://github.com/$repo/issues/$epic_number"
current_date=$(date -u +"%Y-%m-%dT%H:%M:%SZ")

# Update epic frontmatter - cross-platform approach
source .claude/scripts/utils.sh
cross_platform_sed_backup "/^github:/c\github: $epic_url" .claude/epics/$ARGUMENTS/epic.md
cross_platform_sed_backup "/^updated:/c\updated: $current_date" .claude/epics/$ARGUMENTS/epic.md
# Backup files are automatically managed by cross_platform_sed_backup
```

#### 5b. Update Tasks Created Section
```bash
# Create a temporary file with the updated Tasks Created section
cat > /tmp/tasks-section.md << 'EOF'
## Tasks Created
EOF

# Add each task with its real issue number
for task_file in .claude/epics/$ARGUMENTS/[0-9]*.md; do
  [ -f "$task_file" ] || continue

  # Get issue number (filename without .md)
  issue_num=$(basename "$task_file" .md)

  # Get task name from frontmatter
  task_name=$(grep '^name:' "$task_file" | sed 's/^name: *//')

  # Get parallel status
  parallel=$(grep '^parallel:' "$task_file" | sed 's/^parallel: *//')

  # Add to tasks section
  echo "- [ ] #${issue_num} - ${task_name} (parallel: ${parallel})" >> /tmp/tasks-section.md
done

# Add summary statistics
total_count=$(ls .claude/epics/$ARGUMENTS/[0-9]*.md 2>/dev/null | wc -l)
parallel_count=$(grep -l '^parallel: true' .claude/epics/$ARGUMENTS/[0-9]*.md 2>/dev/null | wc -l)
sequential_count=$((total_count - parallel_count))

cat >> /tmp/tasks-section.md << EOF

Total tasks: ${total_count}
Parallel tasks: ${parallel_count}
Sequential tasks: ${sequential_count}
EOF

# Replace the Tasks Created section in epic.md
# First, create a backup
cp .claude/epics/$ARGUMENTS/epic.md .claude/epics/$ARGUMENTS/epic.md.backup

# Use awk to replace the section
awk '
  /^## Tasks Created/ {
    skip=1
    while ((getline line < "/tmp/tasks-section.md") > 0) print line
    close("/tmp/tasks-section.md")
  }
  /^## / && !/^## Tasks Created/ { skip=0 }
  !skip && !/^## Tasks Created/ { print }
' .claude/epics/$ARGUMENTS/epic.md.backup > .claude/epics/$ARGUMENTS/epic.md

# Clean up
rm .claude/epics/$ARGUMENTS/epic.md.backup
rm /tmp/tasks-section.md
```

### 6. Create Mapping File

Create `.claude/epics/$ARGUMENTS/github-mapping.md`:
```bash
# Create mapping file
cat > .claude/epics/$ARGUMENTS/github-mapping.md << EOF
# GitHub Issue Mapping

Epic: #${epic_number} - https://github.com/${repo}/issues/${epic_number}

Tasks:
EOF

# Add each task mapping
for task_file in .claude/epics/$ARGUMENTS/[0-9]*.md; do
  [ -f "$task_file" ] || continue

  issue_num=$(basename "$task_file" .md)
  task_name=$(grep '^name:' "$task_file" | sed 's/^name: *//')

  echo "- #${issue_num}: ${task_name} - https://github.com/${repo}/issues/${issue_num}" >> .claude/epics/$ARGUMENTS/github-mapping.md
done

# Add sync timestamp
echo "" >> .claude/epics/$ARGUMENTS/github-mapping.md
echo "Synced: $(date -u +"%Y-%m-%dT%H:%M:%SZ")" >> .claude/epics/$ARGUMENTS/github-mapping.md
```

### 7. Create Worktree

Follow `/rules/worktree-operations.md` to create development worktree:

```bash
# Ensure main is current
git checkout main
git pull origin main

# Create worktree for epic
git worktree add ../epic-$ARGUMENTS -b epic/$ARGUMENTS

echo "✅ Created worktree: ../epic-$ARGUMENTS"
```

### 8. Output

```
✅ Synced to GitHub
  - Epic: #{epic_number} - {epic_title}
  - Tasks: {count} sub-issues created
  - Labels applied: epic, task, epic:{name}
  - Files renamed: 001.md → {issue_id}.md
  - References updated: depends_on/conflicts_with now use issue IDs
  - Worktree: ../epic-$ARGUMENTS

Next steps:
  - Start parallel execution: /pm:epic-start $ARGUMENTS
  - Or work on single issue: /pm:issue-start {issue_number}
  - View epic: https://github.com/{owner}/{repo}/issues/{epic_number}
```

## Error Handling

Follow `/rules/github-operations.md` for GitHub CLI errors.

If any issue creation fails:
- Report what succeeded
- Note what failed
- Don't attempt rollback (partial sync is fine)

## Important Notes

- Trust GitHub CLI authentication
- Don't pre-check for duplicates
- Update frontmatter only after successful creation
- Keep operations simple and atomic<|MERGE_RESOLUTION|>--- conflicted
+++ resolved
@@ -272,20 +272,13 @@
 
   # Update frontmatter with GitHub URL and current timestamp
   current_date=$(date -u +"%Y-%m-%dT%H:%M:%SZ")
-<<<<<<< HEAD
   
   # Use cross-platform sed to update the github and updated fields
   source .claude/scripts/utils.sh
   cross_platform_sed_backup "/^github:/c\github: $github_url" "$new_name"
   cross_platform_sed_backup "/^updated:/c\updated: $current_date" "$new_name"
   # Backup files are automatically managed by cross_platform_sed_backup
-=======
-
-  # Use sed to update the github and updated fields
-  sed -i.bak "/^github:/c\github: $github_url" "$new_name"
-  sed -i.bak "/^updated:/c\updated: $current_date" "$new_name"
-  rm "${new_name}.bak"
->>>>>>> d01e80af
+
 done < /tmp/task-mapping.txt
 ```
 
