--- conflicted
+++ resolved
@@ -92,9 +92,7 @@
   # Check remote
   if git remote -v | grep -q origin; then
     remote_url=$(git remote get-url origin)
-<<<<<<< HEAD
-    echo "  OK Remote configured: $remote_url"
-=======
+
     echo "  ✅ Remote configured: $remote_url"
     
     # Check if remote is the CCPM template repository
@@ -109,7 +107,6 @@
       echo "     git remote set-url origin https://github.com/YOUR_USERNAME/YOUR_REPO.git"
       echo ""
     fi
->>>>>>> d01e80af
   else
     echo "  WARNING No remote configured"
     echo "  Add with: git remote add origin <url>"
